--- conflicted
+++ resolved
@@ -116,36 +116,8 @@
             else:
                 d = (x - self.weights).abs().mean(dim=-1)
 
-<<<<<<< HEAD
-        # Maximum rbf prob
-        if self.pool == 'max':
-            p = torch.exp(-torch.pow(self.eps * d, 2)) # RBF
-            
-=======
-
-        #print('===',self.pool_method,'===')
-        if self.pool_method == 'lse':
-        # LSE-pooling code
-            logits_t = - (self.eps * d) ** 2     # [B, T', N]
-            tau = self._get_tau()
-            pooled_logits = (1.0 / tau) * torch.logsumexp(tau * logits_t, dim=1)  # [B, N]
-            pred = torch.exp(pooled_logits)      # [B, N]
-            return pred.flatten(start_dim=1), d.min(dim=1).values.flatten(start_dim=1)
-    
-        elif self.pool_method == 'max':
-            # Original RBF code
-            p = torch.exp(-torch.pow(self.eps * d, 2)) # RBF
->>>>>>> ed474ca9
-            hard = torch.zeros_like(p).scatter_(1, p.argmax(dim=1, keepdim=True), 1.)
-            soft = torch.softmax(p, dim=1)
-            onehot_max = hard + soft - soft.detach()
-            max_p = torch.sum(onehot_max * p, dim=1)
-<<<<<<< HEAD
-
-            return max_p.flatten(start_dim=1), d.min(dim=1).values.flatten(start_dim=1)
-
         # LSE-пулинг по времени для RBF-логитов
-        elif self.pool == 'lse':
+        if self.pool == 'lse':
             logits_t = - (self.eps * d) ** 2     # [B, T', N]
             tau = self._get_tau()
             pooled_logits = (1.0 / tau) * torch.logsumexp(tau * logits_t, dim=1)  # [B, N]
@@ -179,28 +151,6 @@
 
         return cid2
 
-=======
-            return max_p.flatten(start_dim=1), d.min(dim=1).values.flatten(start_dim=1)
-        
-    def cid_distance(self, x, weights, eps=1e-8):
-        diff = x - weights                 # broadcast: [B,T,1,C,L] - [S,C,L] -> [B,T,S,C,L]
-        ed2 = (diff * diff).sum(dim=-1)    # [B,T,S,C]  -- это ED^2
-
-        dx = x[..., 1:] - x[..., :-1]                # [B,T,1,C,L-1]
-        c_x = (dx * dx).sum(dim=-1)                  # [B,T,1,C]
-
-        dw = weights[..., 1:] - weights[..., :-1]    # [S,C,L-1]
-        c_w = (dw * dw).sum(dim=-1)                  # [S,C]
-
-        max_c = torch.maximum(c_x, c_w.unsqueeze(0).unsqueeze(0))   # [B,T,S,C]
-        min_c = torch.minimum(c_x, c_w.unsqueeze(0).unsqueeze(0))   # [B,T,S,C]
-        ratio = max_c / (min_c + eps)                               # [B,T,S,C]
-
-        cid2 = ed2 * ratio                                           # [B,T,S,C]
-
-        return cid2
-
->>>>>>> ed474ca9
     # def cid_distance_memory_efficient(self, x, weights):
     #     """Memory-efficient CID"""
     #     batch_size, num_windows, _, num_channels, length = x.shape
